--- conflicted
+++ resolved
@@ -1,55 +1,6 @@
-# ========================
-# Flask Application Config
-# ========================
-
-# Set the environment to "production" for live deployments
-FLASK_ENV=production  
-
-<<<<<<< HEAD
-# Flask secret key:
-# Used for securely signing session cookies and other cryptographic operations.
-# Generate one with: 
-#    python -c "import secrets; print(secrets.token_hex(32))"
-# Example: e5c0dfe1c0ad4c95a79f2c2f405f5b83c3d8e9f6c4e14b8a8b3d3c2c3f7f8a1b
-=======
-# Flask secret key (REQUIRED):
-# Used for securely signing session cookies and other cryptographic operations.
-# CRITICAL: Generate a unique, random key for each environment (dev, staging, prod)
-# NEVER use the same key across environments or commit real keys to version control
-# Generate one with: 
-#    python -c "import secrets; print(secrets.token_hex(32))"
-# Example: 88a6eb7f6a462b56b8b10d1b244dedfa8c5c7959b61878d2fbcb8452ea21847f
->>>>>>> f02e2936
-SECRET_KEY=your_generated_secret_key_here
-
-# =========================
-# OpenAI API Configuration
-# =========================
-
-# Your OpenAI API key. Create one from https://platform.openai.com/api-keys
-# Example: sk-123abcXYZ456
-OPENAI_API_KEY=your_openai_api_key_here
-
-# ==========================
-# Supabase Configuration
-# ==========================
-
-# Supabase project URL (from Project Settings > API in your Supabase dashboard).
-# Example: https://xyzcompany.supabase.co
-SUPABASE_URL=your_supabase_project_url_here
-
-# Supabase anon or service role key (be careful with service keys — keep them private!)
-# Example: eyJhbGciOiJIUzI1NiIsInR5cCI6IkpXVCJ9...
-<<<<<<< HEAD
-SUPABASE_KEY=your_supabase_key_here
-=======
-SUPABASE_KEY=your_supabase_key_here
-
-# ==========================
-# CORS Configuration
-# ==========================
-
-# Comma-separated list of allowed origins for CORS
-# Example: https://main.dpfd8ph4b67cm.amplifyapp.com,http://localhost:5173
-CORS_ORIGINS=https://main.dpfd8ph4b67cm.amplifyapp.com
->>>>>>> f02e2936
+FLASK_ENV=development
+OPENAI_API_KEY=
+SECRET_KEY=
+# Supabase Configuration - Add these new variables
+SUPABASE_URL=
+SUPABASE_KEY=