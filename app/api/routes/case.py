from flask import Blueprint, jsonify, request, session, current_app
from app.services.case_analyzer import CaseAnalyzer
from app.services.form_prefill import FormPrefillerService
from app.services.database_service import DatabaseService
import json
import re
import uuid
import traceback
import openai
from datetime import datetime
import time
from functools import wraps

case_bp = Blueprint('case', __name__)

def monitor_performance(f):
    @wraps(f)
    def wrapper(*args, **kwargs):
        start_time = time.time()
        result = f(*args, **kwargs)
        duration = time.time() - start_time
        current_app.logger.info(f"{f.__name__} completed in {duration:.2f}s")
        return result
    return wrapper

@case_bp.route('/analyze', methods=['POST'])
def analyze_case():
    try:
        request_id = str(uuid.uuid4())[:8]
        current_app.logger.info(f"[{request_id}] NEW CASE ANALYSIS REQUEST")
        
        data = request.get_json()
        
        if not data or 'case_text' not in data:
            current_app.logger.error(f"[{request_id}] Missing case_text in request")
            return jsonify({
                "status": "error",
                "message": "Case text is required"
            }), 400

        case_text = data['case_text'].strip()
        
        if not case_text:
            return jsonify({
                "status": "error",
                "message": "Case text cannot be empty"
            }), 400
            
        common_greetings = ["hello", "hi", "hey", "greetings", "good morning", "good afternoon", "good evening"]
        if case_text.lower() in common_greetings:
            return jsonify({
                "status": "error",
                "message": "Please provide details about your case instead of just a greeting."
            }), 400
            
        word_count = len(re.findall(r'\w+', case_text))
        
        if word_count < 10:
            return jsonify({
                "status": "error",
                "message": "Please provide more details about your case. We need at least 10 words to perform a meaningful analysis."
            }), 400

        repeating_chars = any(c * 10 in case_text for c in 'abcdefghijklmnopqrstuvwxyz')
        no_spaces = ' ' not in case_text and len(case_text) > 30
        
        if repeating_chars or no_spaces:
            return jsonify({
                "status": "error",
                "message": "Your input appears to contain gibberish or random text. Please provide a clear description of your legal case."
            }), 400
            
        words = re.findall(r'\w+', case_text.lower())
        unique_word_ratio = len(set(words)) / len(words) if words else 0
        extremely_high_ratio = unique_word_ratio > 0.98 and len(words) > 40
        
        if extremely_high_ratio:
            return jsonify({
                "status": "error",
                "message": "Your input appears to contain unusually random text. Please provide a clear description of your legal case."
            }), 400
        
        analyzer = CaseAnalyzer(api_key=current_app.config['OPENAI_API_KEY'])
        analysis = analyzer.initial_analysis(data['case_text'])
        
        try:
            analysis_data = json.loads(analysis.get('analysis', '{}'))
            analysis_data['gibberish_detected'] = False
            
            if unique_word_ratio > 0.99 and len(words) > 50:
                analysis_data['gibberish_detected'] = True
            
            analysis['analysis'] = json.dumps(analysis_data)
            
            confidence = analysis_data.get('confidence')
            confidence_too_low = (
                confidence == 'low' or 
                (isinstance(confidence, (int, float)) and float(confidence) < 0.15)
            )
            
            if confidence_too_low:
                return jsonify({
                    "status": "error",
                    "message": "We're having trouble understanding your case description. Please provide more clear and specific details about your legal situation."
                }), 400
                
        except (json.JSONDecodeError, KeyError, TypeError) as e:
            current_app.logger.warning(f"Error processing analysis confidence: {e}")
        
        session['initial_analysis'] = analysis
        return jsonify(analysis), 200

    except Exception as e:
        error_id = str(uuid.uuid4())[:8]
        current_app.logger.error(f"[{error_id}] EXCEPTION in analyze_case: {str(e)}")
        return jsonify({
            "status": "error",
            "message": f"Internal server error [{error_id}]: {str(e)}"
        }), 500


@case_bp.route('/prefill-form', methods=['POST'])
def prefill_form():
    try:
        data = request.get_json()
        if not data or 'category' not in data or 'subcategory' not in data:
            return jsonify({
                "status": "error",
                "message": "Category and subcategory are required"
            }), 400

        initial_analysis = data.get('initial_analysis')

        if not initial_analysis:
            return jsonify({
                "status": "error",
                "message": "No initial analysis found. Please analyze the case first."
            }), 400

        prefiller = FormPrefillerService(api_key=current_app.config['OPENAI_API_KEY'])
        prefilled_data = prefiller.prefill_form(
            data['category'],
            data['subcategory'],
            initial_analysis
        )

        return jsonify(prefilled_data), 200

    except Exception as e:
        current_app.logger.error(f"Error prefilling form: {e}")
        return jsonify({
            "status": "error",
            "message": str(e)
        }), 500


@case_bp.route('/generate-summary', methods=['POST'])
def generate_summary():
<<<<<<< HEAD
=======
    """
    Final summary generation endpoint
    Accepts completed form data, generates final summary and stores it in both
    AI_case_submission and AI_case_submission_admin tables in Supabase
    """
>>>>>>> 8548746e
    try:
        data = request.get_json()
        if not data or 'form_data' not in data:
            return jsonify({
                "status": "error", 
                "message": "Form data is required"
            }), 400

        initial_analysis = data.get('initial_analysis')
        caseId = data.get('caseId')

        if not initial_analysis:
            return jsonify({
                "status": "error",
                "message": "No initial analysis found. Please analyze the case first."
            }), 400

        analyzer = CaseAnalyzer(api_key=current_app.config['OPENAI_API_KEY'])
        summary_result = analyzer.generate_final_summary(initial_analysis, data['form_data'])
        
        if summary_result.get('status') != 'success':
            return jsonify(summary_result), 400

        summary_text = summary_result.get('summary', '')
        
        try:
            if isinstance(summary_text, str):
                summary_data = json.loads(summary_text)
            else:
                summary_data = summary_text

            title = summary_data.get('title', 'Untitled Case')
            summary_sections = summary_data.get('summary', {})
            
            case_summary = summary_sections.get('General Case Summary', '')
            key_aspects = summary_sections.get('Key aspects of the case', []) or summary_sections.get('Key Aspects', [])
            potential_merits = summary_sections.get('Potential Merits of the Case', []) or summary_sections.get('Potential Merits', [])
            critical_factors = summary_sections.get('Critical factors', []) or summary_sections.get('Critical Factors', [])
            
<<<<<<< HEAD
        except (json.JSONDecodeError, TypeError):
            title = "Case Summary"
            case_summary = ""
            key_aspects = []
            potential_merits = []
            critical_factors = []

        try:
=======
            # Check if the summary is in JSON format
            try:
                # First, try to parse it directly as JSON
                if isinstance(summary_text, str):
                    summary_data = json.loads(summary_text)
                    current_app.logger.info("Successfully parsed summary JSON")
                else:
                    summary_data = summary_text
                    
                # Extract title
                title = summary_data.get('title', 'Untitled Case')
                
                # Extract the summary sections
                summary_sections = summary_data.get('summary', {})
                
                # Extract the different sections
                case_summary = summary_sections.get('General Case Summary', [])
                key_aspects = summary_sections.get('Key aspects of the case', [])
                
                # Try alternative capitalization if not found
                if not key_aspects:
                    key_aspects = summary_sections.get('Key Aspects of the Case', [])
                if not key_aspects:
                    key_aspects = summary_sections.get('Key Aspects', [])
                
                potential_merits = summary_sections.get('Potential Merits of the Case', [])
                if not potential_merits:
                    potential_merits = summary_sections.get('Potential merits of the case', [])
                if not potential_merits:
                    potential_merits = summary_sections.get('Potential Merits', [])
                
                critical_factors = summary_sections.get('Critical factors', [])
                if not critical_factors:
                    critical_factors = summary_sections.get('Critical Factors', [])
                
                current_app.logger.info(f"Extracted case_summary: {len(case_summary)} items")
                current_app.logger.info(f"Extracted key_aspects: {len(key_aspects)} items")
                current_app.logger.info(f"Extracted potential_merits: {len(potential_merits)} items")
                current_app.logger.info(f"Extracted critical_factors: {len(critical_factors)} items")
                
            except json.JSONDecodeError as e:
                current_app.logger.warning(f"JSON parse error: {str(e)}")
                
                # Fallback to regex parsing if direct JSON parse fails
                json_block_pattern = r"```json\s*([\s\S]*?)\s*```"
                json_match = re.search(json_block_pattern, summary_text, re.DOTALL)
                
                if json_match:
                    # Clean the JSON string 
                    json_text = json_match.group(1)
                    json_text = ''.join(ch for ch in json_text if ord(ch) >= 32 or ch in '\n\r\t')
                    
                    try:
                        summary_data = json.loads(json_text)
                        current_app.logger.info("Successfully parsed summary JSON block")
                        
                        title = summary_data.get('title', 'Untitled Case')
                        summary_sections = summary_data.get('summary', {})
                        
                        case_summary = summary_sections.get('General Case Summary', "")
                        key_aspects = summary_sections.get('Key aspects of the case', [])
                        potential_merits = summary_sections.get('Potential Merits of the Case', [])
                        critical_factors = summary_sections.get('Critical factors', [])
                        
                    except json.JSONDecodeError:
                        current_app.logger.warning("Falling back to regex extraction")
                        title = "Case Summary"
                        case_summary = ""
                        key_aspects = []
                        potential_merits = []
                        critical_factors = []
                else:
                    current_app.logger.warning("No JSON structure found, using defaults")
                    title = "Case Summary"
                    case_summary = ""
                    key_aspects = []
                    potential_merits = []
                    critical_factors = []
            
            # Initialize database service
            current_app.logger.info("Initializing database service")
>>>>>>> 8548746e
            db_service = DatabaseService()
            case_data = {
                "title": title,
                "summary": case_summary,
                "keyAspects": key_aspects,
                "potentialMerits": potential_merits,
                "criticalFactors": critical_factors,
                "CaseId": caseId,
            }
            
<<<<<<< HEAD
            stored_case = db_service.create_record('AI_case_submission', case_data)
            
            summary_result.update({
                'case_id': stored_case[0]['id'] if stored_case else None,
                'stored': True
            })
=======
            try:
                current_app.logger.info("Storing case data in both tables")
                case_data = {
                    "title": title,
                    "summary": case_summary,
                    "keyAspects": key_aspects,
                    "potentialMerits": potential_merits,
                    "criticalFactors": critical_factors,
                    "CaseId": caseId,
                }
                
                   # First store in the main table
                stored_case = db_service.create_record('AI_case_submission', case_data)
    
                if stored_case and len(stored_case) > 0:
        # Get the ID from the main table insertion
                 main_id = stored_case[0]['id']
        
             # Add the ID to the data for the admin table
                admin_case_data = case_data.copy()
                admin_case_data['id'] = main_id
        
        # Store in admin table with the same ID
                stored_admin_case = db_service.create_record('AI_case_submission_admin', admin_case_data)
                
                # Add the database IDs to the response
                summary_result['case_id'] = stored_case[0]['id'] if stored_case and len(stored_case) > 0 else None
                summary_result['admin_case_id'] = stored_admin_case[0]['id'] if stored_admin_case and len(stored_admin_case) > 0 else None
                summary_result['stored'] = bool(stored_case and stored_admin_case)
                
                current_app.logger.info(f"Case summary stored with IDs: {summary_result.get('case_id')} (main) and {summary_result.get('admin_case_id')} (admin)")
                
                if not stored_case or not stored_admin_case:
                    summary_result['partial_storage'] = True
                    if not stored_case:
                        current_app.logger.warning("Failed to store in AI_case_submission")
                    if not stored_admin_case:
                        current_app.logger.warning("Failed to store in AI_case_submission_admin")
                
            except Exception as db_error:
                current_app.logger.error(f"Database error: {str(db_error)}")
                summary_result['stored'] = False
                summary_result['db_error'] = str(db_error)
>>>>>>> 8548746e
            
        except Exception as db_error:
            summary_result.update({
                'stored': False,
                'db_error': str(db_error)
            })

        return jsonify(summary_result), 200

    except Exception as e:
        return jsonify({
            "status": "error",
            "message": str(e)
        }), 500

<<<<<<< HEAD

@case_bp.route('/generate-questionnaire-summary', methods=['POST'])
@monitor_performance
def generate_questionnaire_summary():
    """Ultra-optimized questionnaire summary generation - target under 5 seconds"""
    start_time = time.time()
    
    try:
        data = request.get_json()
        
        if not data or 'form_data' not in data:
            return jsonify({"status": "error", "message": "Form data is required"}), 400

        form_data = data['form_data']
        category = data.get('category', 'Legal Matter')
        subcategory = data.get('subcategory', 'General Consultation')
        caseId = data.get('caseId')
        
        # Extract simplified data from new frontend structure
        client_name = form_data.get('client_name', 'Client')
        location = form_data.get('location', 'Unknown Location')
        case_summary = form_data.get('case_summary', '')[:800]  # Limit to 800 chars
        key_answers = form_data.get('key_answers', [])[:5]  # Only top 5 answers
        
        # OPTIMIZATION 1: Ultra-compressed prompt - 60% shorter than before
        prompt = f"""Legal summary for {category} - {subcategory}.
Client: {client_name}
Location: {location}
Case: {case_summary}
Key Info: {key_answers}

JSON:
{{
  "title": "Brief title (max 60 chars)",
  "summary": {{
    "General Case Summary": "2-3 sentences",
    "Key aspects of the case": ["Point 1", "Point 2", "Point 3"],
    "Potential Merits of the Case": ["Merit 1", "Merit 2", "Merit 3"],
    "Critical factors": ["Factor 1", "Factor 2", "Factor 3"]
  }}
}}"""

        # OPTIMIZATION 2: Aggressive API settings for maximum speed
        client = openai.OpenAI(api_key=current_app.config['OPENAI_API_KEY'])
        
        response = client.chat.completions.create(
            model="gpt-3.5-turbo",  # Fastest model
            messages=[
                {"role": "system", "content": "Generate legal summaries as JSON. Be brief."},
                {"role": "user", "content": prompt}
            ],
            response_format={"type": "json_object"},
            temperature=0.0,
            max_tokens=500,  # Reduced from 800
            timeout=8  # Reduced from 15
        )

        summary_json = json.loads(response.choices[0].message.content)
        
        # OPTIMIZATION 3: Simplified data extraction
        title = summary_json.get('title', f"{category} Case")
        summary_sections = summary_json.get('summary', {})
        
        case_summary = summary_sections.get('General Case Summary', '')
        key_aspects = summary_sections.get('Key aspects of the case', [])
        potential_merits = summary_sections.get('Potential Merits of the Case', [])
        critical_factors = summary_sections.get('Critical factors', [])
        
        # OPTIMIZATION 4: Ultra-fast database operation - no complex error handling
        db_service = DatabaseService()
        case_data = {
            "title": title,
            "summary": case_summary,
            "keyAspects": key_aspects,
            "potentialMerits": potential_merits,
            "criticalFactors": critical_factors,
            "CaseId": caseId,
        }
        
        stored_case = db_service.create_record('AI_case_submission', case_data)
        case_id = stored_case[0]['id'] if stored_case and len(stored_case) > 0 else None
        
        total_time = time.time() - start_time
        
        return jsonify({
            "status": "success",
            "timestamp": datetime.utcnow().isoformat(),
            "summary": json.dumps(summary_json),
            "case_id": case_id,
            "stored": True,
            "method": "ultra_optimized",
            "processing_time": f"{total_time:.2f}s"
        }), 200
        
    except openai.Timeout:
        return jsonify({"status": "error", "message": "Request timeout"}), 408
    except Exception as e:
        return jsonify({"status": "error", "message": str(e)}), 500


=======
>>>>>>> 8548746e
def extract_list_items(html_content, section_title):
    escaped_title = re.escape(section_title)
    pattern = f"<h3>{escaped_title}</h3>\\s*<ul>(.+?)</ul>"
    section_match = re.search(pattern, html_content, re.DOTALL)
    
    if section_match:
        list_content = section_match.group(1)
        items = re.findall(r"<li>(.+?)</li>", list_content, re.DOTALL)
        return [item.strip() for item in items]
    
    return []


@case_bp.route('/cases', methods=['GET'])
def get_cases():
    try:
        user_id = request.args.get('user_id')
        query = {'CaseId': int(user_id)} if user_id else None
        
        db_service = DatabaseService()
        cases = db_service.get_records('AI case submission', query)
        
        return jsonify({
            "status": "success",
            "count": len(cases),
            "cases": cases
        }), 200
        
    except Exception as e:
        current_app.logger.error(f"Error fetching cases: {e}")
        return jsonify({
            "status": "error",
            "message": str(e)
        }), 500


@case_bp.route('/cases/<case_id>', methods=['GET'])
def get_case_by_id(case_id):
    try:
        db_service = DatabaseService()
        cases = db_service.get_records('AI case submission', {'id': case_id})
        
        if not cases:
            return jsonify({
                "status": "error",
                "message": "Case not found"
            }), 404
            
        return jsonify({
            "status": "success",
            "case": cases[0]
        }), 200
        
    except Exception as e:
        current_app.logger.error(f"Error fetching case {case_id}: {e}")
        return jsonify({
            "status": "error",
            "message": str(e)
        }), 500


@case_bp.route('/test-db', methods=['GET'])
def test_db():
    try:
        db_service = DatabaseService()
        
        test_data = {
            "title": ["Test Case"],
            "summary": "<h3>Test Summary</h3>",
            "keyAspects": ["Test aspect 1"],
            "potentialMerits": ["Test merit 1"],
            "criticalFactors": ["Test factor 1"],
            "CaseId": 14
        }
        
        result = db_service.create_record('AI case submission', test_data)
        
        return jsonify({
            "status": "success",
            "message": "Test record created",
            "data": result
        }), 200
    except Exception as e:
        current_app.logger.error(f"Test DB error: {str(e)}")
        return jsonify({
            "status": "error",
            "message": str(e)
        }), 500<|MERGE_RESOLUTION|>--- conflicted
+++ resolved
@@ -156,14 +156,10 @@
 
 @case_bp.route('/generate-summary', methods=['POST'])
 def generate_summary():
-<<<<<<< HEAD
-=======
     """
     Final summary generation endpoint
-    Accepts completed form data, generates final summary and stores it in both
-    AI_case_submission and AI_case_submission_admin tables in Supabase
+    Accepts completed form data, generates final summary and stores it in Supabase
     """
->>>>>>> 8548746e
     try:
         data = request.get_json()
         if not data or 'form_data' not in data:
@@ -182,37 +178,22 @@
             }), 400
 
         analyzer = CaseAnalyzer(api_key=current_app.config['OPENAI_API_KEY'])
-        summary_result = analyzer.generate_final_summary(initial_analysis, data['form_data'])
-        
-        if summary_result.get('status') != 'success':
-            return jsonify(summary_result), 400
-
-        summary_text = summary_result.get('summary', '')
-        
+        
+        # Generate final summary
+        current_app.logger.info("Generating final summary")
+        summary_result = analyzer.generate_final_summary(
+            initial_analysis,
+            data['form_data']
+        )
+        current_app.logger.info(f"Summary generated: {summary_result.get('status', 'unknown')}")
+
+        # Process the summary for database storage
         try:
-            if isinstance(summary_text, str):
-                summary_data = json.loads(summary_text)
-            else:
-                summary_data = summary_text
-
-            title = summary_data.get('title', 'Untitled Case')
-            summary_sections = summary_data.get('summary', {})
-            
-            case_summary = summary_sections.get('General Case Summary', '')
-            key_aspects = summary_sections.get('Key aspects of the case', []) or summary_sections.get('Key Aspects', [])
-            potential_merits = summary_sections.get('Potential Merits of the Case', []) or summary_sections.get('Potential Merits', [])
-            critical_factors = summary_sections.get('Critical factors', []) or summary_sections.get('Critical Factors', [])
-            
-<<<<<<< HEAD
-        except (json.JSONDecodeError, TypeError):
-            title = "Case Summary"
-            case_summary = ""
-            key_aspects = []
-            potential_merits = []
-            critical_factors = []
-
-        try:
-=======
+            current_app.logger.info("Processing summary for database storage")
+            
+            # Get the summary text from the result
+            summary_text = summary_result.get('summary', '')
+            
             # Check if the summary is in JSON format
             try:
                 # First, try to parse it directly as JSON
@@ -229,6 +210,7 @@
                 summary_sections = summary_data.get('summary', {})
                 
                 # Extract the different sections
+                # Each section should be an array of strings
                 case_summary = summary_sections.get('General Case Summary', [])
                 key_aspects = summary_sections.get('Key aspects of the case', [])
                 
@@ -256,7 +238,8 @@
             except json.JSONDecodeError as e:
                 current_app.logger.warning(f"JSON parse error: {str(e)}")
                 
-                # Fallback to regex parsing if direct JSON parse fails
+                # If we couldn't parse the JSON, use regex as fallback
+                # This approach is kept from the original implementation as a fallback
                 json_block_pattern = r"```json\s*([\s\S]*?)\s*```"
                 json_match = re.search(json_block_pattern, summary_text, re.DOTALL)
                 
@@ -266,25 +249,32 @@
                     json_text = ''.join(ch for ch in json_text if ord(ch) >= 32 or ch in '\n\r\t')
                     
                     try:
+                        # Try to parse the JSON block
                         summary_data = json.loads(json_text)
                         current_app.logger.info("Successfully parsed summary JSON block")
                         
+                        # Extract title and summary as before
                         title = summary_data.get('title', 'Untitled Case')
                         summary_sections = summary_data.get('summary', {})
                         
+                        # Extract the different sections
                         case_summary = summary_sections.get('General Case Summary', "")
                         key_aspects = summary_sections.get('Key aspects of the case', [])
                         potential_merits = summary_sections.get('Potential Merits of the Case', [])
                         critical_factors = summary_sections.get('Critical factors', [])
                         
                     except json.JSONDecodeError:
+                        # If still can't parse, use regex to extract each section
                         current_app.logger.warning("Falling back to regex extraction")
-                        title = "Case Summary"
+                        title = "Case Summary"  # Default title
+                        
+                        # Using empty arrays as default
                         case_summary = ""
                         key_aspects = []
                         potential_merits = []
                         critical_factors = []
                 else:
+                    # If no JSON block found, use default values
                     current_app.logger.warning("No JSON structure found, using defaults")
                     title = "Case Summary"
                     case_summary = ""
@@ -294,27 +284,10 @@
             
             # Initialize database service
             current_app.logger.info("Initializing database service")
->>>>>>> 8548746e
             db_service = DatabaseService()
-            case_data = {
-                "title": title,
-                "summary": case_summary,
-                "keyAspects": key_aspects,
-                "potentialMerits": potential_merits,
-                "criticalFactors": critical_factors,
-                "CaseId": caseId,
-            }
-            
-<<<<<<< HEAD
-            stored_case = db_service.create_record('AI_case_submission', case_data)
-            
-            summary_result.update({
-                'case_id': stored_case[0]['id'] if stored_case else None,
-                'stored': True
-            })
-=======
+            
             try:
-                current_app.logger.info("Storing case data in both tables")
+                current_app.logger.info("Storing case data")
                 case_data = {
                     "title": title,
                     "summary": case_summary,
@@ -324,45 +297,22 @@
                     "CaseId": caseId,
                 }
                 
-                   # First store in the main table
                 stored_case = db_service.create_record('AI_case_submission', case_data)
-    
-                if stored_case and len(stored_case) > 0:
-        # Get the ID from the main table insertion
-                 main_id = stored_case[0]['id']
-        
-             # Add the ID to the data for the admin table
-                admin_case_data = case_data.copy()
-                admin_case_data['id'] = main_id
-        
-        # Store in admin table with the same ID
-                stored_admin_case = db_service.create_record('AI_case_submission_admin', admin_case_data)
-                
-                # Add the database IDs to the response
+                
+                # Add the database ID to the response
                 summary_result['case_id'] = stored_case[0]['id'] if stored_case and len(stored_case) > 0 else None
-                summary_result['admin_case_id'] = stored_admin_case[0]['id'] if stored_admin_case and len(stored_admin_case) > 0 else None
-                summary_result['stored'] = bool(stored_case and stored_admin_case)
-                
-                current_app.logger.info(f"Case summary stored with IDs: {summary_result.get('case_id')} (main) and {summary_result.get('admin_case_id')} (admin)")
-                
-                if not stored_case or not stored_admin_case:
-                    summary_result['partial_storage'] = True
-                    if not stored_case:
-                        current_app.logger.warning("Failed to store in AI_case_submission")
-                    if not stored_admin_case:
-                        current_app.logger.warning("Failed to store in AI_case_submission_admin")
-                
+                summary_result['stored'] = True
+                
+                current_app.logger.info(f"Case summary stored with ID: {summary_result.get('case_id')}")
             except Exception as db_error:
                 current_app.logger.error(f"Database error: {str(db_error)}")
                 summary_result['stored'] = False
                 summary_result['db_error'] = str(db_error)
->>>>>>> 8548746e
-            
-        except Exception as db_error:
-            summary_result.update({
-                'stored': False,
-                'db_error': str(db_error)
-            })
+            
+        except Exception as process_error:
+            current_app.logger.error(f"Error processing summary: {str(process_error)}")
+            summary_result['stored'] = False
+            summary_result['processing_error'] = str(process_error)
 
         return jsonify(summary_result), 200
 
@@ -372,109 +322,7 @@
             "message": str(e)
         }), 500
 
-<<<<<<< HEAD
-
-@case_bp.route('/generate-questionnaire-summary', methods=['POST'])
-@monitor_performance
-def generate_questionnaire_summary():
-    """Ultra-optimized questionnaire summary generation - target under 5 seconds"""
-    start_time = time.time()
-    
-    try:
-        data = request.get_json()
-        
-        if not data or 'form_data' not in data:
-            return jsonify({"status": "error", "message": "Form data is required"}), 400
-
-        form_data = data['form_data']
-        category = data.get('category', 'Legal Matter')
-        subcategory = data.get('subcategory', 'General Consultation')
-        caseId = data.get('caseId')
-        
-        # Extract simplified data from new frontend structure
-        client_name = form_data.get('client_name', 'Client')
-        location = form_data.get('location', 'Unknown Location')
-        case_summary = form_data.get('case_summary', '')[:800]  # Limit to 800 chars
-        key_answers = form_data.get('key_answers', [])[:5]  # Only top 5 answers
-        
-        # OPTIMIZATION 1: Ultra-compressed prompt - 60% shorter than before
-        prompt = f"""Legal summary for {category} - {subcategory}.
-Client: {client_name}
-Location: {location}
-Case: {case_summary}
-Key Info: {key_answers}
-
-JSON:
-{{
-  "title": "Brief title (max 60 chars)",
-  "summary": {{
-    "General Case Summary": "2-3 sentences",
-    "Key aspects of the case": ["Point 1", "Point 2", "Point 3"],
-    "Potential Merits of the Case": ["Merit 1", "Merit 2", "Merit 3"],
-    "Critical factors": ["Factor 1", "Factor 2", "Factor 3"]
-  }}
-}}"""
-
-        # OPTIMIZATION 2: Aggressive API settings for maximum speed
-        client = openai.OpenAI(api_key=current_app.config['OPENAI_API_KEY'])
-        
-        response = client.chat.completions.create(
-            model="gpt-3.5-turbo",  # Fastest model
-            messages=[
-                {"role": "system", "content": "Generate legal summaries as JSON. Be brief."},
-                {"role": "user", "content": prompt}
-            ],
-            response_format={"type": "json_object"},
-            temperature=0.0,
-            max_tokens=500,  # Reduced from 800
-            timeout=8  # Reduced from 15
-        )
-
-        summary_json = json.loads(response.choices[0].message.content)
-        
-        # OPTIMIZATION 3: Simplified data extraction
-        title = summary_json.get('title', f"{category} Case")
-        summary_sections = summary_json.get('summary', {})
-        
-        case_summary = summary_sections.get('General Case Summary', '')
-        key_aspects = summary_sections.get('Key aspects of the case', [])
-        potential_merits = summary_sections.get('Potential Merits of the Case', [])
-        critical_factors = summary_sections.get('Critical factors', [])
-        
-        # OPTIMIZATION 4: Ultra-fast database operation - no complex error handling
-        db_service = DatabaseService()
-        case_data = {
-            "title": title,
-            "summary": case_summary,
-            "keyAspects": key_aspects,
-            "potentialMerits": potential_merits,
-            "criticalFactors": critical_factors,
-            "CaseId": caseId,
-        }
-        
-        stored_case = db_service.create_record('AI_case_submission', case_data)
-        case_id = stored_case[0]['id'] if stored_case and len(stored_case) > 0 else None
-        
-        total_time = time.time() - start_time
-        
-        return jsonify({
-            "status": "success",
-            "timestamp": datetime.utcnow().isoformat(),
-            "summary": json.dumps(summary_json),
-            "case_id": case_id,
-            "stored": True,
-            "method": "ultra_optimized",
-            "processing_time": f"{total_time:.2f}s"
-        }), 200
-        
-    except openai.Timeout:
-        return jsonify({"status": "error", "message": "Request timeout"}), 408
-    except Exception as e:
-        return jsonify({"status": "error", "message": str(e)}), 500
-
-
-=======
->>>>>>> 8548746e
+
 def extract_list_items(html_content, section_title):
     escaped_title = re.escape(section_title)
     pattern = f"<h3>{escaped_title}</h3>\\s*<ul>(.+?)</ul>"
